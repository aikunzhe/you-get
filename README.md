--- conflicted
+++ resolved
@@ -93,7 +93,6 @@
 
 Then put the cloned directory into your `PATH`, or run `./setup.py install` to install `you-get` to a permanent path.
 
-<<<<<<< HEAD
 ### Option 6: Homebrew (Mac only)
 
 You can install `you-get` easily via:
@@ -101,11 +100,10 @@
 ```
 $ brew install you-get
 ```
-=======
+
 ### Shell completion
 
 Completion definitions for Bash, Fish and Zsh can be found in [`contrib/completion`](contrib/completion). Please consult your shell's manual for how to take advantage of them.
->>>>>>> 3b4a576e
 
 ## Upgrading
 

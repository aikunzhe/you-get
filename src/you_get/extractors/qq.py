--- conflicted
+++ resolved
@@ -16,14 +16,6 @@
         download_urls([url], title, ext, size, output_dir=output_dir, merge=merge)
 
 def qq_download(url, output_dir='.', merge=True, info_only=False, **kwargs):
-<<<<<<< HEAD
-    content = get_html(url)
-    vid = match1(content, r'vid\s*:\s*"\s*([^"]+)"')
-    title = match1(content, r'title\s*:\s*"\s*([^"]+)"')
-    # try to get the right title for URLs like this:
-    # http://v.qq.com/cover/p/ps6mnfqyrfo7es3.html?vid=q0181hpdvo5
-    title = matchall(content, [r'title\s*:\s*"\s*([^"]+)"'])[-1]
-=======
     if 'iframe/player.html' in url:
         vid = match1(url, r'\bvid=(\w+)')
         # for embedded URLs; don't know what the title is
@@ -32,7 +24,9 @@
         content = get_html(url)
         vid = match1(content, r'vid\s*:\s*"\s*([^"]+)"')
         title = match1(content, r'title\s*:\s*"\s*([^"]+)"')
->>>>>>> 46f8bc18
+        # try to get the right title for URLs like this:
+        # http://v.qq.com/cover/p/ps6mnfqyrfo7es3.html?vid=q0181hpdvo5
+        title = matchall(content, [r'title\s*:\s*"\s*([^"]+)"'])[-1]
 
     qq_download_by_vid(vid, title, output_dir, merge, info_only)
 

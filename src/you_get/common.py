--- conflicted
+++ resolved
@@ -521,15 +521,9 @@
             import sys
             traceback.print_exc(file = sys.stdout)
             pass
-<<<<<<< HEAD
-
-    title = legitimize(title)
-
-=======
-    
+
     title = get_filename(title)
-    
->>>>>>> cd5040b6
+
     filename = '%s.%s' % (title, ext)
     filepath = os.path.join(output_dir, filename)
     if total_size:
@@ -607,15 +601,9 @@
         return
 
     assert ext in ('ts')
-<<<<<<< HEAD
-
-    title = legitimize(title)
-
-=======
-    
+
     title = get_filename(title)
-    
->>>>>>> cd5040b6
+
     filename = '%s.%s' % (title, 'ts')
     filepath = os.path.join(output_dir, filename)
     if total_size:
